/*
 * Licensed to Elasticsearch under one or more contributor
 * license agreements. See the NOTICE file distributed with
 * this work for additional information regarding copyright
 * ownership. Elasticsearch licenses this file to you under
 * the Apache License, Version 2.0 (the "License"); you may
 * not use this file except in compliance with the License.
 * You may obtain a copy of the License at
 *
 *    http://www.apache.org/licenses/LICENSE-2.0
 *
 * Unless required by applicable law or agreed to in writing,
 * software distributed under the License is distributed on an
 * "AS IS" BASIS, WITHOUT WARRANTIES OR CONDITIONS OF ANY
 * KIND, either express or implied.  See the License for the
 * specific language governing permissions and limitations
 * under the License.
 */
package org.elasticsearch.search.aggregations.bucket;

import org.elasticsearch.ElasticsearchIllegalArgumentException;
import org.elasticsearch.common.io.stream.StreamInput;
import org.elasticsearch.common.io.stream.StreamOutput;
import org.elasticsearch.common.xcontent.XContentBuilder;
import org.elasticsearch.search.aggregations.Aggregation;
import org.elasticsearch.search.aggregations.InternalAggregation;
import org.elasticsearch.search.aggregations.InternalAggregations;

import java.io.IOException;
import java.util.ArrayList;
import java.util.List;
import java.util.Map;

/**
 * A base class for all the single bucket aggregations.
 */
public abstract class InternalSingleBucketAggregation extends InternalAggregation implements SingleBucketAggregation {

    private long docCount;
    private InternalAggregations aggregations;

    protected InternalSingleBucketAggregation() {} // for serialization

    /**
     * Creates a single bucket aggregation.
     *
     * @param name          The aggregation name.
     * @param docCount      The document count in the single bucket.
     * @param aggregations  The already built sub-aggregations that are associated with the bucket.
     */
    protected InternalSingleBucketAggregation(String name, long docCount, InternalAggregations aggregations, Map<String, Object> metaData) {
        super(name, metaData);
        this.docCount = docCount;
        this.aggregations = aggregations;
    }

    @Override
    public long getDocCount() {
        return docCount;
    }

    @Override
    public InternalAggregations getAggregations() {
        return aggregations;
    }

    /**
     * Create a <b>new</b> empty sub aggregation. This must be a new instance on each call.
     */
    protected abstract InternalSingleBucketAggregation newAggregation(String name, long docCount, InternalAggregations subAggregations);

    @Override
    public InternalAggregation reduce(ReduceContext reduceContext) {
        List<InternalAggregation> aggregations = reduceContext.aggregations();
        long docCount = 0L;
        List<InternalAggregations> subAggregationsList = new ArrayList<>(aggregations.size());
        for (InternalAggregation aggregation : aggregations) {
            assert aggregation.getName().equals(getName());
            docCount += ((InternalSingleBucketAggregation) aggregation).docCount;
            subAggregationsList.add(((InternalSingleBucketAggregation) aggregation).aggregations);
        }
        final InternalAggregations aggs = InternalAggregations.reduce(subAggregationsList, reduceContext);
        return newAggregation(getName(), docCount, aggs);
    }

    @Override
    public Object getProperty(List<String> path) {
        if (path.isEmpty()) {
            return this;
        } else {
            String aggName = path.get(0);
<<<<<<< HEAD
            Aggregation aggregation = aggregations.get(aggName);
            if (aggregation == null) {
                throw new ElasticsearchIllegalArgumentException("Cannot find an aggregation named [" + aggName + "] in [" + getName() + "]");
            }
            return aggregation.getProperty(path);
=======
            if (aggName.equals("_count")) {
                if (path.size() > 1) {
                    throw new ElasticsearchIllegalArgumentException("_count must be the last element in the path");
                }
                return getDocCount();
            }
            InternalAggregation aggregation = aggregations.get(aggName);
            if (aggregation == null) {
                throw new ElasticsearchIllegalArgumentException("Cannot find an aggregation named [" + aggName + "] in [" + getName() + "]");
            }
            return aggregation.getProperty(path.subList(1, path.size()));
>>>>>>> 6749b2c3
        }
    }

    @Override
<<<<<<< HEAD
    public void readFrom(StreamInput in) throws IOException {
        name = in.readString();
=======
    protected void doReadFrom(StreamInput in) throws IOException {
>>>>>>> 6749b2c3
        docCount = in.readVLong();
        aggregations = InternalAggregations.readAggregations(in);
    }

    @Override
    protected void doWriteTo(StreamOutput out) throws IOException {
        out.writeVLong(docCount);
        aggregations.writeTo(out);
    }

    @Override
    public XContentBuilder doXContentBody(XContentBuilder builder, Params params) throws IOException {
        builder.field(CommonFields.DOC_COUNT, docCount);
        aggregations.toXContentInternal(builder, params);
        return builder;
    }
}<|MERGE_RESOLUTION|>--- conflicted
+++ resolved
@@ -89,13 +89,6 @@
             return this;
         } else {
             String aggName = path.get(0);
-<<<<<<< HEAD
-            Aggregation aggregation = aggregations.get(aggName);
-            if (aggregation == null) {
-                throw new ElasticsearchIllegalArgumentException("Cannot find an aggregation named [" + aggName + "] in [" + getName() + "]");
-            }
-            return aggregation.getProperty(path);
-=======
             if (aggName.equals("_count")) {
                 if (path.size() > 1) {
                     throw new ElasticsearchIllegalArgumentException("_count must be the last element in the path");
@@ -107,17 +100,11 @@
                 throw new ElasticsearchIllegalArgumentException("Cannot find an aggregation named [" + aggName + "] in [" + getName() + "]");
             }
             return aggregation.getProperty(path.subList(1, path.size()));
->>>>>>> 6749b2c3
         }
     }
 
     @Override
-<<<<<<< HEAD
-    public void readFrom(StreamInput in) throws IOException {
-        name = in.readString();
-=======
     protected void doReadFrom(StreamInput in) throws IOException {
->>>>>>> 6749b2c3
         docCount = in.readVLong();
         aggregations = InternalAggregations.readAggregations(in);
     }
